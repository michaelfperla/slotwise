--- conflicted
+++ resolved
@@ -1,29 +1,21 @@
-import fastify from 'fastify';
 import cors from '@fastify/cors';
 import helmet from '@fastify/helmet';
 import rateLimit from '@fastify/rate-limit';
 import swagger from '@fastify/swagger';
 import swaggerUi from '@fastify/swagger-ui';
+import fastify from 'fastify';
 import { config } from './config';
+import { confirmPaymentHandler, createPaymentIntentHandler, getBusinessRevenueHandler, stripeWebhookHandler } from './controllers/PaymentController';
+import { prisma } from './database/prisma';
+import { redisClient } from './database/redis';
+import { natsConnection } from './events/nats';
+import { authMiddleware } from './middleware/auth';
+import { errorHandler } from './middleware/errorHandler';
+import { analyticsRoutes } from './routes/analyticsRoutes'; // Import analytics routes
+import { businessRoutes } from './routes/business';
+import { healthRoutes } from './routes/health';
+import { serviceRoutes } from './routes/service';
 import { logger } from './utils/logger';
-import { prisma } from './database/prisma';
-import { natsConnection } from './events/nats';
-import { redisClient } from './database/redis';
-<<<<<<< HEAD
-import { businessRoutes } from './routes/business.js';
-import { serviceRoutes } from './routes/service.js';
-import { analyticsRoutes } from './routes/analyticsRoutes.js'; // Import analytics routes
-import { healthRoutes } from './routes/health.js';
-import { errorHandler } from './middleware/errorHandler.js';
-import { authMiddleware } from './middleware/auth.js';
-=======
-import { businessRoutes } from './routes/business';
-import { serviceRoutes } from './routes/service';
-import { healthRoutes } from './routes/health';
-import { createPaymentIntentHandler, confirmPaymentHandler, getBusinessRevenueHandler, stripeWebhookHandler } from './controllers/PaymentController';
-import { errorHandler } from './middleware/errorHandler';
-import { authMiddleware } from './middleware/auth';
->>>>>>> 354d2cb0
 
 const server = fastify({
   logger: logger,
@@ -89,19 +81,15 @@
       await fastify.register(authMiddleware);
       await fastify.register(businessRoutes, { prefix: '/api/v1/businesses' });
       await fastify.register(serviceRoutes, { prefix: '/api/v1/services' });
-<<<<<<< HEAD
+
       // Register analytics routes under a specific business context
       // The :businessId param will be available to all routes in analyticsRoutes
       await fastify.register(analyticsRoutes, { prefix: '/api/v1/businesses/:businessId/analytics' });
-=======
+
       // Payment routes
       fastify.post('/api/v1/payments/create-intent', createPaymentIntentHandler);
       fastify.post('/api/v1/payments/confirm', confirmPaymentHandler);
       fastify.get('/api/v1/businesses/:businessId/revenue', getBusinessRevenueHandler);
-
-      // Stripe Webhook - Publicly accessible, no standard auth middleware from this app
-      // Stripe verifies via signature. Ensure rawBody is available.
->>>>>>> 354d2cb0
     });
     // Register webhook route separately if it needs different body parsing rules
     // or should not be under the '/api/v1' prefix or auth.
